#!/usr/bin/python
# -*- coding: utf-8 -*-

from adenine.utils import data_source
from adenine.utils import extra

# --------------------------  EXPERMIENT INFO ------------------------- #
exp_tag = 'debug_csv'
output_root_folder = 'results'

# ----------------------------  INPUT DATA ---------------------------- #
# X, y, feat_names, class_names = data_source.load('iris')
X, y, feat_names, class_names = data_source.load('gauss')
# X, y, feat_names, class_names = data_source.load('digits')
# X, y, feat_names, class_names = data_source.load('diabetes')
# X, y, feat_names, class_names = data_source.load('boston')
# X, y, feat_names, class_names = data_source.load('custom', 'X.npy', 'y.npy')
# X, y, feat_names, class_names = data_source.load('custom', 'X.csv', 'y.csv')
<<<<<<< HEAD

# X, y, feat_names, class_names = data_source.load('custom', '/home/fede/src/adenine/adenine/examples/TM_matrix.csv')
# X = extra.ensure_symmetry(X)
# X = 1. - X  # i want affinity
=======
# X, y, feat_names, class_names = data_source.load('custom', '/home/fede/src/adenine/adenine/examples/TM_matrix.csv')
# if not (X.T == X).all():
#     X = (X.T + X) / 2.0
#     X = 1. - X
>>>>>>> 0a20c678

# -----------------------  PIPELINE DEFINITION ------------------------ #

# --- Missing Values Imputing --- #
step0 = {'Impute': [False], 'Missing': [-1], 'Replacement': ['median','mean']}

# --- Data Preprocessing --- #
step1 = {'None': [True], 'Recenter': [False], 'Standardize': [False],
         'Normalize': [True, ['l2']], 'MinMax': [False, [0,1]]}

# --- Dimensionality Reduction & Manifold Learning --- #
step2 = {'PCA': [False], 'IncrementalPCA': [False], 'RandomizedPCA': [False],
         'KernelPCA': [True, ['linear','rbf','poly']], 'Isomap': [False],
         'LLE': [False, ['standard','modified','hessian', 'ltsa']],
         'SE': [True], 'MDS': [False, ['metric','nonmetric']],
         'tSNE': [True], 'None': [True]}

# --- Clustering --- #
step3 = {'KMeans': [True, [3]], # cannot be 'precomputed'
<<<<<<< HEAD
         'AP': [True], #['precomputed']], # can be 'precomputed'
         'MS': [True], # cannot be 'precomputed'
         'Spectral': [False, [50, ['precomputed']]], # can be 'precomputed'
         #'Hierarchical': [False, [3, ['manhattan','euclidean'], ['ward','complete','average']]]
         'Hierarchical': [False, [3, ['precomputed']]] # can be 'precomputed'
         }
=======
        #  'AP': [False, ['precomputed']], # can be 'precomputed'
         'AP': [True], # can be 'precomputed'
         'MS': [True], # cannot be 'precomputed'
        #  'Spectral': [True, [50, ['precomputed']]], # can be 'precomputed'
         'Spectral': [False, [5]], # can be 'precomputed'
         'Hierarchical': [False, [3, ['manhattan','euclidean'], ['ward','complete','average']]]}
        #  'Hierarchical': [False, [3, ['precomputed']]] # can be 'precomputed'
>>>>>>> 0a20c678
<|MERGE_RESOLUTION|>--- conflicted
+++ resolved
@@ -16,17 +16,10 @@
 # X, y, feat_names, class_names = data_source.load('boston')
 # X, y, feat_names, class_names = data_source.load('custom', 'X.npy', 'y.npy')
 # X, y, feat_names, class_names = data_source.load('custom', 'X.csv', 'y.csv')
-<<<<<<< HEAD
 
 # X, y, feat_names, class_names = data_source.load('custom', '/home/fede/src/adenine/adenine/examples/TM_matrix.csv')
 # X = extra.ensure_symmetry(X)
 # X = 1. - X  # i want affinity
-=======
-# X, y, feat_names, class_names = data_source.load('custom', '/home/fede/src/adenine/adenine/examples/TM_matrix.csv')
-# if not (X.T == X).all():
-#     X = (X.T + X) / 2.0
-#     X = 1. - X
->>>>>>> 0a20c678
 
 # -----------------------  PIPELINE DEFINITION ------------------------ #
 
@@ -46,19 +39,10 @@
 
 # --- Clustering --- #
 step3 = {'KMeans': [True, [3]], # cannot be 'precomputed'
-<<<<<<< HEAD
-         'AP': [True], #['precomputed']], # can be 'precomputed'
-         'MS': [True], # cannot be 'precomputed'
-         'Spectral': [False, [50, ['precomputed']]], # can be 'precomputed'
-         #'Hierarchical': [False, [3, ['manhattan','euclidean'], ['ward','complete','average']]]
-         'Hierarchical': [False, [3, ['precomputed']]] # can be 'precomputed'
-         }
-=======
         #  'AP': [False, ['precomputed']], # can be 'precomputed'
          'AP': [True], # can be 'precomputed'
          'MS': [True], # cannot be 'precomputed'
         #  'Spectral': [True, [50, ['precomputed']]], # can be 'precomputed'
          'Spectral': [False, [5]], # can be 'precomputed'
          'Hierarchical': [False, [3, ['manhattan','euclidean'], ['ward','complete','average']]]}
-        #  'Hierarchical': [False, [3, ['precomputed']]] # can be 'precomputed'
->>>>>>> 0a20c678
+        #  'Hierarchical': [False, [3, ['precomputed']]] # can be 'precomputed'