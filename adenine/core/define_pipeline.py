--- conflicted
+++ resolved
@@ -126,29 +126,7 @@
     """
      # list flattening
     flatten = lambda x: [y for l in x for y in flatten(l)] if type(x) is list else [x]
-<<<<<<< HEAD
     #TODO fare dict di valori per gestire i default
-    if key.lower() == 'kmeans':
-        cl = KMeans(n_clusters=content, init='k-means++', n_jobs=-1)
-    elif key.lower() == 'ap':
-        if 'precomputed' in flatten(content):
-            cl = AffinityPropagation(affinity='precomputed',preference=content[0])
-        else:
-            cl = AffinityPropagation(preference=content)
-    elif key.lower() == 'ms':
-        cl = MeanShift()
-    elif key.lower() == 'spectral':
-        if 'precomputed' in flatten(content):
-            cl = SpectralClustering(n_clusters=content[0], affinity='precomputed')
-        else:
-            cl = SpectralClustering(n_clusters=content)
-    elif key.lower() == 'hierarchical':
-        if len(content) > 2:
-            cl = AgglomerativeClustering(n_clusters=content[0], affinity=content[1], linkage=content[2])
-        else:
-            cl = AgglomerativeClustering(n_clusters=content[0], affinity=content[1])
-
-=======
 
     if 'auto' in content:
         # Wrapper class that automatically detects the best number of clusters via 10-Fold CV
@@ -179,7 +157,6 @@
                 cl = AgglomerativeClustering(n_clusters=content[0], affinity=content[1], linkage=content[2])
             else:
                 cl = AgglomerativeClustering(n_clusters=content[0], affinity=content[1])
->>>>>>> f8c8fd6f
     else:
         # use dummynone
         cl = DummyNone()
